# Licensed under the Apache License, Version 2.0 (the "License");
# you may not use this file except in compliance with the License.
# You may obtain a copy of the License at
#
#    http://www.apache.org/licenses/LICENSE-2.0
#
# Unless required by applicable law or agreed to in writing, software
# distributed under the License is distributed on an "AS IS" BASIS,
# WITHOUT WARRANTIES OR CONDITIONS OF ANY KIND, either express or
# implied.
# See the License for the specific language governing permissions and
# limitations under the License.

from __future__ import absolute_import, division, print_function

import pretend

import pytest

import six

from cryptography import utils
from cryptography.exceptions import (
    AlreadyFinalized, _Reasons
)
from cryptography.hazmat.backends import default_backend
from cryptography.hazmat.backends.interfaces import HashBackend
from cryptography.hazmat.primitives import hashes, interfaces

from .utils import generate_base_hash_test
from ...utils import raises_unsupported_algorithm


@utils.register_interface(interfaces.HashAlgorithm)
class UnsupportedDummyHash(object):
    name = "unsupported-dummy-hash"
<<<<<<< HEAD
    block_size = 128
    digest_size = 128
=======
    block_size = None
    digest_size = None
>>>>>>> 4365b12f


@pytest.mark.requires_backend_interface(interface=HashBackend)
class TestHashContext(object):
    def test_hash_reject_unicode(self, backend):
        m = hashes.Hash(hashes.SHA1(), backend=backend)
        with pytest.raises(TypeError):
            m.update(six.u("\u00FC"))

    def test_copy_backend_object(self):
        backend = default_backend()
        copied_ctx = pretend.stub()
        pretend_ctx = pretend.stub(copy=lambda: copied_ctx)
        h = hashes.Hash(hashes.SHA1(), backend=backend, ctx=pretend_ctx)
        assert h._backend is backend
        assert h.copy()._backend is h._backend

    def test_hash_algorithm_instance(self, backend):
        with pytest.raises(TypeError):
            hashes.Hash(hashes.SHA1, backend=backend)

    def test_raises_after_finalize(self, backend):
        h = hashes.Hash(hashes.SHA1(), backend=backend)
        h.finalize()

        with pytest.raises(AlreadyFinalized):
            h.update(b"foo")

        with pytest.raises(AlreadyFinalized):
            h.copy()

        with pytest.raises(AlreadyFinalized):
            h.finalize()

    def test_unsupported_hash(self, backend):
        with raises_unsupported_algorithm(_Reasons.UNSUPPORTED_HASH):
            hashes.Hash(UnsupportedDummyHash(), backend)


@pytest.mark.supported(
    only_if=lambda backend: backend.hash_supported(hashes.SHA1()),
    skip_message="Does not support SHA1",
)
@pytest.mark.requires_backend_interface(interface=HashBackend)
class TestSHA1(object):
    test_SHA1 = generate_base_hash_test(
        hashes.SHA1(),
        digest_size=20,
        block_size=64,
    )


@pytest.mark.supported(
    only_if=lambda backend: backend.hash_supported(hashes.SHA224()),
    skip_message="Does not support SHA224",
)
@pytest.mark.requires_backend_interface(interface=HashBackend)
class TestSHA224(object):
    test_SHA224 = generate_base_hash_test(
        hashes.SHA224(),
        digest_size=28,
        block_size=64,
    )


@pytest.mark.supported(
    only_if=lambda backend: backend.hash_supported(hashes.SHA256()),
    skip_message="Does not support SHA256",
)
@pytest.mark.requires_backend_interface(interface=HashBackend)
class TestSHA256(object):
    test_SHA256 = generate_base_hash_test(
        hashes.SHA256(),
        digest_size=32,
        block_size=64,
    )


@pytest.mark.supported(
    only_if=lambda backend: backend.hash_supported(hashes.SHA384()),
    skip_message="Does not support SHA384",
)
@pytest.mark.requires_backend_interface(interface=HashBackend)
class TestSHA384(object):
    test_SHA384 = generate_base_hash_test(
        hashes.SHA384(),
        digest_size=48,
        block_size=128,
    )


@pytest.mark.supported(
    only_if=lambda backend: backend.hash_supported(hashes.SHA512()),
    skip_message="Does not support SHA512",
)
@pytest.mark.requires_backend_interface(interface=HashBackend)
class TestSHA512(object):
    test_SHA512 = generate_base_hash_test(
        hashes.SHA512(),
        digest_size=64,
        block_size=128,
    )


@pytest.mark.supported(
    only_if=lambda backend: backend.hash_supported(hashes.RIPEMD160()),
    skip_message="Does not support RIPEMD160",
)
@pytest.mark.requires_backend_interface(interface=HashBackend)
class TestRIPEMD160(object):
    test_RIPEMD160 = generate_base_hash_test(
        hashes.RIPEMD160(),
        digest_size=20,
        block_size=64,
    )


@pytest.mark.supported(
    only_if=lambda backend: backend.hash_supported(hashes.Whirlpool()),
    skip_message="Does not support Whirlpool",
)
@pytest.mark.requires_backend_interface(interface=HashBackend)
class TestWhirlpool(object):
    test_Whirlpool = generate_base_hash_test(
        hashes.Whirlpool(),
        digest_size=64,
        block_size=64,
    )


@pytest.mark.supported(
    only_if=lambda backend: backend.hash_supported(hashes.MD5()),
    skip_message="Does not support MD5",
)
@pytest.mark.requires_backend_interface(interface=HashBackend)
class TestMD5(object):
    test_MD5 = generate_base_hash_test(
        hashes.MD5(),
        digest_size=16,
        block_size=64,
    )


def test_invalid_backend():
    pretend_backend = object()

    with raises_unsupported_algorithm(_Reasons.BACKEND_MISSING_INTERFACE):
        hashes.Hash(hashes.SHA1(), pretend_backend)<|MERGE_RESOLUTION|>--- conflicted
+++ resolved
@@ -34,13 +34,8 @@
 @utils.register_interface(interfaces.HashAlgorithm)
 class UnsupportedDummyHash(object):
     name = "unsupported-dummy-hash"
-<<<<<<< HEAD
-    block_size = 128
-    digest_size = 128
-=======
     block_size = None
     digest_size = None
->>>>>>> 4365b12f
 
 
 @pytest.mark.requires_backend_interface(interface=HashBackend)
