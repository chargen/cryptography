--- conflicted
+++ resolved
@@ -693,38 +693,7 @@
     @property
     def extensions(self):
         x509_exts = self._backend._lib.X509_REQ_get_extensions(self._x509_req)
-<<<<<<< HEAD
-        extcount = self._backend._lib.sk_X509_EXTENSION_num(x509_exts)
-        for i in range(0, extcount):
-            ext = self._backend._lib.sk_X509_EXTENSION_value(x509_exts, i)
-            assert ext != self._backend._ffi.NULL
-            crit = self._backend._lib.X509_EXTENSION_get_critical(ext)
-            critical = crit == 1
-            oid = x509.ObjectIdentifier(_obj2txt(self._backend, ext.object))
-            if oid in seen_oids:
-                raise x509.DuplicateExtension(
-                    "Duplicate {0} extension found".format(oid), oid
-                )
-            elif oid == x509.OID_BASIC_CONSTRAINTS:
-                value = _decode_basic_constraints(self._backend, ext)
-            elif oid == x509.OID_SUBJECT_ALTERNATIVE_NAME:
-                value = _decode_subject_alt_name(self._backend, ext)
-            elif critical:
-                raise x509.UnsupportedExtension(
-                    "{0} is not currently supported".format(oid), oid
-                )
-            else:
-                # Unsupported non-critical extension, silently skipping for now
-                seen_oids.add(oid)
-                continue
-
-            seen_oids.add(oid)
-            extensions.append(x509.Extension(oid, critical, value))
-
-        return x509.Extensions(extensions)
-=======
         return _CSR_EXTENSION_PARSER.parse(self._backend, x509_exts)
->>>>>>> a0a22d66
 
     def public_bytes(self, encoding):
         bio = self._backend._create_mem_bio()
@@ -767,5 +736,6 @@
     get_ext=lambda backend, x, i: backend._lib.sk_X509_EXTENSION_value(x, i),
     handlers={
         x509.OID_BASIC_CONSTRAINTS: _decode_basic_constraints,
+        x509.OID_SUBJECT_ALTERNATIVE_NAME: _decode_subject_alt_name,
     }
 )